mod core;
mod registry;

pub use core::{
<<<<<<< HEAD
    CHECK_AND_CLEANUP_EXPIRED_CRON_LOCKS_FUNCTION_NAME, CHECK_AND_TRIGGER_DUE_CRONS_FUNCTION_NAME,
    CRON_DUE_EVENT, CronCreateOptions, NOTIFY_DUE_CRON_WHEN_MUTATING_FUNCTION_NAME,
    NOTIFY_DUE_CRON_WHEN_MUTATING_TRIGGER_NAME, SETUP_CRON_EXTRA_FOREIGN_KEYS_FUNCTION_NAME,
    SETUP_CRON_EXTRA_FOREIGN_KEYS_TRIGGER_NAME,
=======
    CHECK_AND_TRIGGER_DUE_CRONS_FUNCTION_NAME, CRON_DUE_EVENT,
    NOTIFY_DUE_CRON_WHEN_MUTATING_FUNCTION_NAME, NOTIFY_DUE_CRON_WHEN_MUTATING_TRIGGER_NAME,
>>>>>>> f83371bb
};

use async_trait::async_trait;
use chrono::{DateTime, Utc};
use croner::Cron;
use sea_orm::{
    ActiveValue::Set,
    Condition, DeriveActiveEnum, DeriveDisplay, DeriveEntityModel, EnumIter, QuerySelect,
    Statement, TransactionTrait,
    entity::prelude::*,
    sea_query::{ExprTrait, LockBehavior, LockType},
    sqlx::postgres::PgNotification,
};
use serde::{Deserialize, Serialize};

use crate::{app::AppContextTrait, errors::RecorderResult, models::subscriber_tasks};

#[derive(
    Debug, Clone, PartialEq, Eq, DeriveActiveEnum, EnumIter, DeriveDisplay, Serialize, Deserialize,
)]
#[sea_orm(rs_type = "String", db_type = "Enum", enum_name = "cron_status")]
#[serde(rename_all = "snake_case")]
pub enum CronStatus {
    #[sea_orm(string_value = "pending")]
    Pending,
    #[sea_orm(string_value = "running")]
    Running,
    #[sea_orm(string_value = "completed")]
    Completed,
    #[sea_orm(string_value = "failed")]
    Failed,
}

#[derive(Debug, Clone, PartialEq, Eq, DeriveEntityModel, Serialize, Deserialize)]
#[sea_orm(table_name = "cron")]
pub struct Model {
    #[sea_orm(default_expr = "Expr::current_timestamp()")]
    pub created_at: DateTimeUtc,
    #[sea_orm(default_expr = "Expr::current_timestamp()")]
    pub updated_at: DateTimeUtc,
    #[sea_orm(primary_key)]
    pub id: i32,
    pub subscriber_id: Option<i32>,
    pub subscription_id: Option<i32>,
    pub cron_expr: String,
    pub next_run: Option<DateTimeUtc>,
    pub last_run: Option<DateTimeUtc>,
    pub last_error: Option<String>,
    pub locked_by: Option<String>,
    pub locked_at: Option<DateTimeUtc>,
    #[sea_orm(default_expr = "5000")]
    pub timeout_ms: i32,
    #[sea_orm(default_expr = "0")]
    pub attempts: i32,
    #[sea_orm(default_expr = "1")]
    pub max_attempts: i32,
    #[sea_orm(default_expr = "0")]
    pub priority: i32,
    pub status: CronStatus,
    #[sea_orm(default_expr = "true")]
    pub enabled: bool,
    pub subscriber_task: Option<subscriber_tasks::SubscriberTask>,
}

#[derive(Copy, Clone, Debug, EnumIter, DeriveRelation)]
pub enum Relation {
    #[sea_orm(
        belongs_to = "super::subscribers::Entity",
        from = "Column::SubscriberId",
        to = "super::subscribers::Column::Id",
        on_update = "Cascade",
        on_delete = "Cascade"
    )]
    Subscriber,
    #[sea_orm(
        belongs_to = "super::subscriptions::Entity",
        from = "Column::SubscriptionId",
        to = "super::subscriptions::Column::Id",
        on_update = "Cascade",
        on_delete = "Cascade"
    )]
    Subscription,
}

impl Related<super::subscribers::Entity> for Entity {
    fn to() -> RelationDef {
        Relation::Subscriber.def()
    }
}

impl Related<super::subscriptions::Entity> for Entity {
    fn to() -> RelationDef {
        Relation::Subscription.def()
    }
}

#[derive(Copy, Clone, Debug, EnumIter, DeriveRelatedEntity)]
pub enum RelatedEntity {
    #[sea_orm(entity = "super::subscribers::Entity")]
    Subscriber,
    #[sea_orm(entity = "super::subscriptions::Entity")]
    Subscription,
}

impl ActiveModel {
    pub fn from_subscriber_task(
        subscriber_task: subscriber_tasks::SubscriberTask,
        cron_options: CronCreateOptions,
    ) -> RecorderResult<Self> {
        let mut active_model = Self {
            next_run: Set(Some(Model::calculate_next_run(&cron_options.cron_expr)?)),
            cron_expr: Set(cron_options.cron_expr),
            subscriber_task: Set(Some(subscriber_task)),
            ..Default::default()
        };

        if let Some(priority) = cron_options.priority {
            active_model.priority = Set(priority);
        }

        if let Some(timeout_ms) = cron_options.timeout_ms {
            active_model.timeout_ms = Set(timeout_ms);
        }

        if let Some(max_attempts) = cron_options.max_attempts {
            active_model.max_attempts = Set(max_attempts);
        }

        if let Some(enabled) = cron_options.enabled {
            active_model.enabled = Set(enabled);
        }

        Ok(active_model)
    }
}

#[async_trait]
impl ActiveModelBehavior for ActiveModel {}

impl Model {
    pub async fn handle_cron_notification(
        ctx: &dyn AppContextTrait,
        notification: PgNotification,
        worker_id: &str,
        retry_duration: chrono::Duration,
    ) -> RecorderResult<()> {
        let payload: Self = serde_json::from_str(notification.payload())?;
        let cron_id = payload.id;

        tracing::debug!("Cron notification received for cron {cron_id} and worker {worker_id}");

        match Self::try_acquire_lock_with_cron_id(ctx, cron_id, worker_id).await? {
            Some(cron) => match cron.exec_cron(ctx).await {
                Ok(()) => {
                    tracing::debug!("Cron {cron_id} executed successfully");
                    cron.mark_cron_completed(ctx).await?;
                }
                Err(e) => {
                    tracing::error!("Error executing cron {cron_id}: {e}");
                    cron.mark_cron_failed(ctx, &e.to_string(), retry_duration)
                        .await?;
                }
            },
            None => {
                tracing::debug!(
                    "Cron lock not acquired for cron {cron_id} and worker {worker_id}, skipping..."
                );
            }
        }

        Ok(())
    }

    async fn try_acquire_lock_with_cron_id(
        ctx: &dyn AppContextTrait,
        cron_id: i32,
        worker_id: &str,
    ) -> RecorderResult<Option<Self>> {
        let db = ctx.db();
        let txn = db.begin().await?;

        let cron = Entity::find_by_id(cron_id)
            .lock_with_behavior(LockType::Update, LockBehavior::SkipLocked)
            .one(&txn)
            .await?;

        if let Some(cron) = cron {
            if cron.enabled
                && cron.attempts < cron.max_attempts
                && cron.status == CronStatus::Pending
                && (cron.locked_at.is_none_or(|locked_at| {
                    locked_at + chrono::Duration::milliseconds(cron.timeout_ms as i64) <= Utc::now()
                }))
                && cron.next_run.is_some_and(|next_run| next_run <= Utc::now())
            {
                let cron_active_model = ActiveModel {
                    id: Set(cron.id),
                    locked_by: Set(Some(worker_id.to_string())),
                    locked_at: Set(Some(Utc::now())),
                    status: Set(CronStatus::Running),
                    attempts: Set(cron.attempts + 1),
                    ..Default::default()
                };
                let cron_model = cron_active_model.update(&txn).await?;
                txn.commit().await?;
                return Ok(Some(cron_model));
            }
            txn.commit().await?;
            return Ok(Some(cron));
        }
        txn.rollback().await?;
        Ok(None)
    }

    async fn exec_cron(&self, ctx: &dyn AppContextTrait) -> RecorderResult<()> {
        if let Some(subscriber_task) = self.subscriber_task.as_ref() {
            let task_service = ctx.task();
            task_service
                .add_subscriber_task(subscriber_task.clone())
                .await?;
        } else {
            unimplemented!("Cron without subscriber task is not supported now");
        }

        Ok(())
    }

    async fn mark_cron_completed(&self, ctx: &dyn AppContextTrait) -> RecorderResult<()> {
        let db = ctx.db();

        let next_run = Self::calculate_next_run(&self.cron_expr)?;

        ActiveModel {
            id: Set(self.id),
            next_run: Set(Some(next_run)),
            last_run: Set(Some(Utc::now())),
            status: Set(CronStatus::Pending),
            locked_by: Set(None),
            locked_at: Set(None),
            attempts: Set(0),
            last_error: Set(None),
            ..Default::default()
        }
        .update(db)
        .await?;

        Ok(())
    }

    async fn mark_cron_failed(
        &self,
        ctx: &dyn AppContextTrait,
        error: &str,
        retry_duration: chrono::Duration,
    ) -> RecorderResult<()> {
        let db = ctx.db();

        let should_retry = self.attempts < self.max_attempts;

        let status = if should_retry {
            CronStatus::Pending
        } else {
            CronStatus::Failed
        };

        let next_run = if should_retry {
            Some(Utc::now() + retry_duration)
        } else {
            Some(Self::calculate_next_run(&self.cron_expr)?)
        };

        ActiveModel {
            id: Set(self.id),
            next_run: Set(next_run),
            status: Set(status),
            locked_by: Set(None),
            locked_at: Set(None),
            last_run: Set(Some(Utc::now())),
            last_error: Set(Some(error.to_string())),
            attempts: Set(if should_retry { self.attempts + 1 } else { 0 }),
            ..Default::default()
        }
        .update(db)
        .await?;

        Ok(())
    }

    pub async fn check_and_trigger_due_crons(ctx: &dyn AppContextTrait) -> RecorderResult<()> {
        let db = ctx.db();

        db.execute(Statement::from_string(
            db.get_database_backend(),
            format!("SELECT {CHECK_AND_TRIGGER_DUE_CRONS_FUNCTION_NAME}()"),
        ))
        .await?;

        Ok(())
    }

<<<<<<< HEAD
    pub fn calculate_next_run(cron_expr: &str) -> RecorderResult<DateTime<Utc>> {
=======
    pub async fn check_and_cleanup_expired_cron_locks(
        ctx: &dyn AppContextTrait,
        retry_duration: chrono::Duration,
    ) -> RecorderResult<()> {
        let db = ctx.db();

        let condition = Condition::all()
            .add(Column::Status.eq(CronStatus::Running))
            .add(Column::LastRun.is_not_null())
            .add(Column::TimeoutMs.is_not_null())
            .add(
                Expr::col(Column::LastRun)
                    .add(Expr::col(Column::TimeoutMs).mul(Expr::cust("INTERVAL '1 millisecond'")))
                    .lte(Expr::current_timestamp()),
            );

        let cron_ids = Entity::find()
            .select_only()
            .column(Column::Id)
            .filter(condition.clone())
            .lock_with_behavior(LockType::Update, LockBehavior::SkipLocked)
            .into_tuple::<i32>()
            .all(db)
            .await?;

        for cron_id in cron_ids {
            let txn = db.begin().await?;
            let locked_cron = Entity::find_by_id(cron_id)
                .filter(condition.clone())
                .lock_with_behavior(LockType::Update, LockBehavior::SkipLocked)
                .one(&txn)
                .await?;

            if let Some(locked_cron) = locked_cron {
                locked_cron
                    .mark_cron_failed(
                        ctx,
                        format!("Cron timeout of {}ms", locked_cron.timeout_ms).as_str(),
                        retry_duration,
                    )
                    .await?;
                txn.commit().await?;
            } else {
                txn.rollback().await?;
            }
        }
        Ok(())
    }

    fn calculate_next_run(&self, cron_expr: &str) -> RecorderResult<DateTime<Utc>> {
>>>>>>> f83371bb
        let cron_expr = Cron::new(cron_expr).parse()?;

        let next = cron_expr.find_next_occurrence(&Utc::now(), false)?;

        Ok(next)
    }
}<|MERGE_RESOLUTION|>--- conflicted
+++ resolved
@@ -2,22 +2,16 @@
 mod registry;
 
 pub use core::{
-<<<<<<< HEAD
-    CHECK_AND_CLEANUP_EXPIRED_CRON_LOCKS_FUNCTION_NAME, CHECK_AND_TRIGGER_DUE_CRONS_FUNCTION_NAME,
-    CRON_DUE_EVENT, CronCreateOptions, NOTIFY_DUE_CRON_WHEN_MUTATING_FUNCTION_NAME,
-    NOTIFY_DUE_CRON_WHEN_MUTATING_TRIGGER_NAME, SETUP_CRON_EXTRA_FOREIGN_KEYS_FUNCTION_NAME,
-    SETUP_CRON_EXTRA_FOREIGN_KEYS_TRIGGER_NAME,
-=======
     CHECK_AND_TRIGGER_DUE_CRONS_FUNCTION_NAME, CRON_DUE_EVENT,
     NOTIFY_DUE_CRON_WHEN_MUTATING_FUNCTION_NAME, NOTIFY_DUE_CRON_WHEN_MUTATING_TRIGGER_NAME,
->>>>>>> f83371bb
+    SETUP_CRON_EXTRA_FOREIGN_KEYS_FUNCTION_NAME, SETUP_CRON_EXTRA_FOREIGN_KEYS_TRIGGER_NAME,
 };
 
 use async_trait::async_trait;
 use chrono::{DateTime, Utc};
 use croner::Cron;
 use sea_orm::{
-    ActiveValue::Set,
+    ActiveValue::{self, Set},
     Condition, DeriveActiveEnum, DeriveDisplay, DeriveEntityModel, EnumIter, QuerySelect,
     Statement, TransactionTrait,
     entity::prelude::*,
@@ -26,7 +20,10 @@
 };
 use serde::{Deserialize, Serialize};
 
-use crate::{app::AppContextTrait, errors::RecorderResult, models::subscriber_tasks};
+use crate::{
+    app::AppContextTrait, errors::RecorderResult, models::subscriber_tasks,
+    task::SubscriberTaskTrait,
+};
 
 #[derive(
     Debug, Clone, PartialEq, Eq, DeriveActiveEnum, EnumIter, DeriveDisplay, Serialize, Deserialize,
@@ -115,40 +112,40 @@
     Subscription,
 }
 
-impl ActiveModel {
-    pub fn from_subscriber_task(
-        subscriber_task: subscriber_tasks::SubscriberTask,
-        cron_options: CronCreateOptions,
-    ) -> RecorderResult<Self> {
-        let mut active_model = Self {
-            next_run: Set(Some(Model::calculate_next_run(&cron_options.cron_expr)?)),
-            cron_expr: Set(cron_options.cron_expr),
-            subscriber_task: Set(Some(subscriber_task)),
-            ..Default::default()
-        };
-
-        if let Some(priority) = cron_options.priority {
-            active_model.priority = Set(priority);
-        }
-
-        if let Some(timeout_ms) = cron_options.timeout_ms {
-            active_model.timeout_ms = Set(timeout_ms);
-        }
-
-        if let Some(max_attempts) = cron_options.max_attempts {
-            active_model.max_attempts = Set(max_attempts);
-        }
-
-        if let Some(enabled) = cron_options.enabled {
-            active_model.enabled = Set(enabled);
-        }
-
-        Ok(active_model)
-    }
-}
-
 #[async_trait]
-impl ActiveModelBehavior for ActiveModel {}
+impl ActiveModelBehavior for ActiveModel {
+    async fn before_save<C>(mut self, _db: &C, _insert: bool) -> Result<Self, DbErr>
+    where
+        C: ConnectionTrait,
+    {
+        if let ActiveValue::Set(ref cron_expr) = self.cron_expr
+            && matches!(
+                self.next_run,
+                ActiveValue::NotSet | ActiveValue::Unchanged(_)
+            )
+        {
+            let next_run =
+                Model::calculate_next_run(cron_expr).map_err(|e| DbErr::Custom(e.to_string()))?;
+            self.next_run = Set(Some(next_run));
+        }
+        if let ActiveValue::Set(Some(subscriber_id)) = self.subscriber_id {
+            if let ActiveValue::Set(Some(ref subscriber_task)) = self.subscriber_task {
+                if subscriber_task.get_subscriber_id() != subscriber_id {
+                    return Err(DbErr::Custom(
+                        "Subscriber task subscriber_id does not match cron subscriber_id"
+                            .to_string(),
+                    ));
+                }
+            } else {
+                return Err(DbErr::Custom(
+                    "Cron subscriber_id is set but subscriber_task is not set".to_string(),
+                ));
+            }
+        }
+
+        Ok(self)
+    }
+}
 
 impl Model {
     pub async fn handle_cron_notification(
@@ -311,9 +308,6 @@
         Ok(())
     }
 
-<<<<<<< HEAD
-    pub fn calculate_next_run(cron_expr: &str) -> RecorderResult<DateTime<Utc>> {
-=======
     pub async fn check_and_cleanup_expired_cron_locks(
         ctx: &dyn AppContextTrait,
         retry_duration: chrono::Duration,
@@ -363,8 +357,7 @@
         Ok(())
     }
 
-    fn calculate_next_run(&self, cron_expr: &str) -> RecorderResult<DateTime<Utc>> {
->>>>>>> f83371bb
+    pub fn calculate_next_run(cron_expr: &str) -> RecorderResult<DateTime<Utc>> {
         let cron_expr = Cron::new(cron_expr).parse()?;
 
         let next = cron_expr.find_next_occurrence(&Utc::now(), false)?;
