use async_trait::async_trait;
use sea_orm::ActiveEnum;
use sea_orm_migration::{prelude::*, schema::*};

use crate::{
    migrations::defs::{
        Cron, CustomSchemaManagerExt, GeneralIds, Subscribers, Subscriptions, table_auto_z,
    },
    models::cron::{
<<<<<<< HEAD
        CHECK_AND_CLEANUP_EXPIRED_CRON_LOCKS_FUNCTION_NAME,
        CHECK_AND_TRIGGER_DUE_CRONS_FUNCTION_NAME, CRON_DUE_EVENT, CronStatus, CronStatusEnum,
        NOTIFY_DUE_CRON_WHEN_MUTATING_FUNCTION_NAME, NOTIFY_DUE_CRON_WHEN_MUTATING_TRIGGER_NAME,
        SETUP_CRON_EXTRA_FOREIGN_KEYS_FUNCTION_NAME, SETUP_CRON_EXTRA_FOREIGN_KEYS_TRIGGER_NAME,
=======
        CHECK_AND_TRIGGER_DUE_CRONS_FUNCTION_NAME, CRON_DUE_EVENT, CronSource, CronSourceEnum,
        CronStatus, CronStatusEnum, NOTIFY_DUE_CRON_WHEN_MUTATING_FUNCTION_NAME,
        NOTIFY_DUE_CRON_WHEN_MUTATING_TRIGGER_NAME,
>>>>>>> f83371bb
    },
};

#[derive(DeriveMigrationName)]
pub struct Migration;

#[async_trait]
impl MigrationTrait for Migration {
    async fn up(&self, manager: &SchemaManager) -> Result<(), DbErr> {
        create_postgres_enum_for_active_enum!(
            manager,
            CronStatusEnum,
            CronStatus::Pending,
            CronStatus::Running,
            CronStatus::Completed,
            CronStatus::Failed
        )
        .await?;

        manager
            .create_table(
                table_auto_z(Cron::Table)
                    .col(pk_auto(Cron::Id))
                    .col(string(Cron::CronExpr))
                    .col(integer_null(Cron::SubscriberId))
                    .col(integer_null(Cron::SubscriptionId))
                    .col(timestamp_with_time_zone_null(Cron::NextRun))
                    .col(timestamp_with_time_zone_null(Cron::LastRun))
                    .col(string_null(Cron::LastError))
                    .col(boolean(Cron::Enabled).default(true))
                    .col(string_null(Cron::LockedBy))
                    .col(timestamp_with_time_zone_null(Cron::LockedAt))
                    .col(integer_null(Cron::TimeoutMs))
                    .col(integer(Cron::Attempts))
                    .col(integer(Cron::MaxAttempts))
                    .col(integer(Cron::Priority))
                    .col(enumeration(
                        Cron::Status,
                        CronStatusEnum,
                        CronStatus::iden_values(),
                    ))
                    .col(json_binary_null(Cron::SubscriberTask))
                    .foreign_key(
                        ForeignKey::create()
                            .name("fk_cron_subscriber_id")
                            .from(Cron::Table, Cron::SubscriberId)
                            .to(Subscribers::Table, Subscribers::Id)
                            .on_delete(ForeignKeyAction::Cascade)
                            .on_update(ForeignKeyAction::Restrict),
                    )
                    .foreign_key(
                        ForeignKey::create()
                            .name("fk_cron_subscription_id")
                            .from(Cron::Table, Cron::SubscriptionId)
                            .to(Subscriptions::Table, Subscriptions::Id)
                            .on_delete(ForeignKeyAction::Cascade)
                            .on_update(ForeignKeyAction::Restrict),
                    )
                    .to_owned(),
            )
            .await?;

        manager
            .create_postgres_auto_update_ts_trigger_for_col(Cron::Table, GeneralIds::UpdatedAt)
            .await?;

        manager
            .create_index(
                IndexCreateStatement::new()
                    .if_not_exists()
                    .name("idx_cron_next_run")
                    .table(Cron::Table)
                    .col(Cron::NextRun)
                    .to_owned(),
            )
            .await?;

        let db = manager.get_connection();

        db.execute_unprepared(&format!(
            r#"CREATE OR REPLACE FUNCTION {SETUP_CRON_EXTRA_FOREIGN_KEYS_FUNCTION_NAME}() RETURNS trigger AS $$
            BEGIN
                IF jsonb_path_exists(NEW.{subscriber_task}, '$.subscriber_id ? (@.type() == "number")') THEN
                    NEW.{subscriber_id} = (NEW.{subscriber_task} ->> 'subscriber_id')::integer;
                END IF;
                IF jsonb_path_exists(NEW.{subscriber_task}, '$.subscription_id ? (@.type() == "number")') THEN
                    NEW.{subscription_id} = (NEW.{subscriber_task} ->> 'subscription_id')::integer;
                END IF;
                RETURN NEW;
            END;
            $$ LANGUAGE plpgsql;"#,
            subscriber_task = &Cron::SubscriberTask.to_string(),
            subscriber_id = &Cron::SubscriberId.to_string(),
            subscription_id = &Cron::SubscriptionId.to_string(),
        )).await?;

        db.execute_unprepared(&format!(
            r#"CREATE OR REPLACE TRIGGER {SETUP_CRON_EXTRA_FOREIGN_KEYS_TRIGGER_NAME}
                BEFORE INSERT OR UPDATE ON {table}
                FOR EACH ROW
                EXECUTE FUNCTION {SETUP_CRON_EXTRA_FOREIGN_KEYS_FUNCTION_NAME}();"#,
            table = &Cron::Table.to_string(),
        ))
        .await?;

        db.execute_unprepared(&format!(
            r#"CREATE OR REPLACE FUNCTION {NOTIFY_DUE_CRON_WHEN_MUTATING_FUNCTION_NAME}() RETURNS trigger AS $$
        BEGIN
            -- Check if the cron is due to run
            IF NEW.{next_run} IS NOT NULL
               AND NEW.{next_run} <= CURRENT_TIMESTAMP
               AND NEW.{enabled} = true
               AND NEW.{status} = '{pending}'
               AND NEW.{attempts} < NEW.{max_attempts}
               -- Check if not locked or lock timeout
               AND (
                  NEW.{locked_at} IS NULL
                  OR (
                    NEW.{timeout_ms} IS NOT NULL
                    AND (NEW.{locked_at} + NEW.{timeout_ms} * INTERVAL '1 millisecond') <= CURRENT_TIMESTAMP
                  )
               )
               -- Make sure the cron is a new due event, not a repeat event
               AND (
                  OLD.{next_run} IS NULL
                  OR OLD.{next_run} > CURRENT_TIMESTAMP
                  OR OLD.{enabled} = false
                  OR OLD.{status} != '{pending}'
                  OR OLD.{attempts} != NEW.{attempts}
               )
               THEN
                  PERFORM pg_notify('{CRON_DUE_EVENT}', row_to_json(NEW)::text);
            END IF;
            RETURN NEW;
        END;
        $$ LANGUAGE plpgsql;"#,
            next_run = &Cron::NextRun.to_string(),
            enabled = &Cron::Enabled.to_string(),
            locked_at = &Cron::LockedAt.to_string(),
            timeout_ms = &Cron::TimeoutMs.to_string(),
            status = &Cron::Status.to_string(),
            pending = &CronStatus::Pending.to_value(),
            attempts = &Cron::Attempts.to_string(),
            max_attempts = &Cron::MaxAttempts.to_string(),
        ))
        .await?;

        db.execute_unprepared(&format!(
            r#"CREATE OR REPLACE TRIGGER {NOTIFY_DUE_CRON_WHEN_MUTATING_TRIGGER_NAME}
                AFTER INSERT OR UPDATE ON {table}
                FOR EACH ROW
                EXECUTE FUNCTION {NOTIFY_DUE_CRON_WHEN_MUTATING_FUNCTION_NAME}();"#,
            table = &Cron::Table.to_string(),
        ))
        .await?;

        db.execute_unprepared(&format!(
            r#"CREATE OR REPLACE FUNCTION {CHECK_AND_TRIGGER_DUE_CRONS_FUNCTION_NAME}() RETURNS INTEGER AS $$
            DECLARE
                cron_record RECORD;
                notification_count INTEGER := 0;
            BEGIN
                FOR cron_record IN
                    SELECT * FROM {table}
                    WHERE {next_run} IS NOT NULL
                        AND {next_run} <= CURRENT_TIMESTAMP
                        AND {enabled} = true
                        AND {status} = '{pending}'
                        AND {attempts} < {max_attempts}
                        AND (
                            {locked_at} IS NULL
                            OR (
                                {timeout_ms} IS NOT NULL
                                AND {locked_at} + {timeout_ms} * INTERVAL '1 millisecond' <= CURRENT_TIMESTAMP
                            )
                        )
                    ORDER BY {priority} ASC, {next_run} ASC
                    FOR UPDATE SKIP LOCKED
                LOOP
                    PERFORM pg_notify('{CRON_DUE_EVENT}', row_to_json(cron_record)::text);
                    notification_count := notification_count + 1;
                END LOOP;
                RETURN notification_count;
            END;
            $$ LANGUAGE plpgsql;"#,
            table = &Cron::Table.to_string(),
            next_run = &Cron::NextRun.to_string(),
            enabled = &Cron::Enabled.to_string(),
            status = &Cron::Status.to_string(),
            pending = &CronStatus::Pending.to_value(),
            locked_at = &Cron::LockedAt.to_string(),
            timeout_ms = &Cron::TimeoutMs.to_string(),
            priority = &Cron::Priority.to_string(),
            attempts = &Cron::Attempts.to_string(),
            max_attempts = &Cron::MaxAttempts.to_string(),
        ))
        .await?;

        Ok(())
    }

    async fn down(&self, manager: &SchemaManager) -> Result<(), DbErr> {
        let db = manager.get_connection();

        db.execute_unprepared(&format!(
            r#"DROP TRIGGER IF EXISTS {NOTIFY_DUE_CRON_WHEN_MUTATING_TRIGGER_NAME} ON {table};"#,
            table = &Cron::Table.to_string(),
        ))
        .await?;

        db.execute_unprepared(&format!(
            r#"DROP FUNCTION IF EXISTS {NOTIFY_DUE_CRON_WHEN_MUTATING_FUNCTION_NAME}();"#,
        ))
        .await?;

        db.execute_unprepared(&format!(
            r#"DROP FUNCTION IF EXISTS {CHECK_AND_TRIGGER_DUE_CRONS_FUNCTION_NAME}();"#,
        ))
        .await?;

        manager
            .drop_table(
                TableDropStatement::new()
                    .if_exists()
                    .table(Cron::Table)
                    .to_owned(),
            )
            .await?;

        manager
            .drop_postgres_enum_for_active_enum(CronStatusEnum)
            .await?;

        Ok(())
    }
}<|MERGE_RESOLUTION|>--- conflicted
+++ resolved
@@ -7,16 +7,9 @@
         Cron, CustomSchemaManagerExt, GeneralIds, Subscribers, Subscriptions, table_auto_z,
     },
     models::cron::{
-<<<<<<< HEAD
-        CHECK_AND_CLEANUP_EXPIRED_CRON_LOCKS_FUNCTION_NAME,
         CHECK_AND_TRIGGER_DUE_CRONS_FUNCTION_NAME, CRON_DUE_EVENT, CronStatus, CronStatusEnum,
         NOTIFY_DUE_CRON_WHEN_MUTATING_FUNCTION_NAME, NOTIFY_DUE_CRON_WHEN_MUTATING_TRIGGER_NAME,
         SETUP_CRON_EXTRA_FOREIGN_KEYS_FUNCTION_NAME, SETUP_CRON_EXTRA_FOREIGN_KEYS_TRIGGER_NAME,
-=======
-        CHECK_AND_TRIGGER_DUE_CRONS_FUNCTION_NAME, CRON_DUE_EVENT, CronSource, CronSourceEnum,
-        CronStatus, CronStatusEnum, NOTIFY_DUE_CRON_WHEN_MUTATING_FUNCTION_NAME,
-        NOTIFY_DUE_CRON_WHEN_MUTATING_TRIGGER_NAME,
->>>>>>> f83371bb
     },
 };
 
